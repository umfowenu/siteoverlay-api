--- conflicted
+++ resolved
@@ -176,160 +176,13 @@
             <section class="dynamic-content-management">
                 <div class="section-header">
                     <h2><i class="fas fa-edit"></i> Dynamic Content Management</h2>
-<<<<<<< HEAD
-                    <div class="header-actions">
-                        <button id="togglePreviewBtn" class="btn btn-secondary">
-                            <i class="fas fa-eye"></i> Toggle Plugin Preview
-                        </button>
-                        <button id="refreshContentBtn" class="btn btn-primary">
-                            <i class="fas fa-sync-alt"></i> Refresh Content
-=======
                     <div class="preview-toggle">
                         <button id="togglePreview" class="btn btn-secondary">
                             <i class="fas fa-eye"></i> Show Plugin Preview
->>>>>>> 4054ef48
                         </button>
                     </div>
                 </div>
                 
-<<<<<<< HEAD
-                <div class="content-management-grid">
-                    <!-- Content Editor -->
-                    <div class="content-editor">
-                        <h3>Content Editor</h3>
-                        <div class="content-form">
-                            <div class="form-group">
-                                <label for="contentKey">Content Key:</label>
-                                <input type="text" id="contentKey" placeholder="e.g., upgrade_message, support_url" class="form-input">
-                            </div>
-                            <div class="form-group">
-                                <label for="contentValue">Content Value:</label>
-                                <textarea id="contentValue" placeholder="Enter content value..." class="form-textarea"></textarea>
-                            </div>
-                            <div class="form-row">
-                                <div class="form-group">
-                                    <label for="contentType">Content Type:</label>
-                                    <select id="contentType" class="form-select">
-                                        <option value="text">Text</option>
-                                        <option value="url">URL</option>
-                                        <option value="html">HTML</option>
-                                    </select>
-                                </div>
-                                <div class="form-group">
-                                    <label for="licenseType">License Type:</label>
-                                    <select id="licenseType" class="form-select">
-                                        <option value="all">All Licenses</option>
-                                        <option value="trial">Trial Only</option>
-                                        <option value="5_site_license">5 Site License</option>
-                                        <option value="annual_unlimited">Annual Unlimited</option>
-                                        <option value="lifetime_unlimited">Lifetime Unlimited</option>
-                                    </select>
-                                </div>
-                            </div>
-                            <div class="form-row">
-                                <div class="form-group">
-                                    <label for="pluginVersionMin">Min Plugin Version:</label>
-                                    <input type="text" id="pluginVersionMin" placeholder="1.0.0" class="form-input">
-                                </div>
-                                <div class="form-group">
-                                    <label for="pluginVersionMax">Max Plugin Version:</label>
-                                    <input type="text" id="pluginVersionMax" placeholder="2.0.0" class="form-input">
-                                </div>
-                            </div>
-                            <div class="form-group">
-                                <label class="checkbox-label">
-                                    <input type="checkbox" id="contentActive" checked>
-                                    Active
-                                </label>
-                            </div>
-                            <div class="form-actions">
-                                <button id="saveContentBtn" class="btn btn-primary">
-                                    <i class="fas fa-save"></i> Save Content
-                                </button>
-                                <button id="clearContentBtn" class="btn btn-secondary">
-                                    <i class="fas fa-times"></i> Clear Form
-                                </button>
-                            </div>
-                        </div>
-                    </div>
-
-                    <!-- Content List -->
-                    <div class="content-list">
-                        <h3>Current Content</h3>
-                        <div class="content-table-container">
-                            <table class="content-table" id="contentTable">
-                                <thead>
-                                    <tr>
-                                        <th>Key</th>
-                                        <th>Value</th>
-                                        <th>Type</th>
-                                        <th>License</th>
-                                        <th>Status</th>
-                                        <th>Actions</th>
-                                    </tr>
-                                </thead>
-                                <tbody id="contentTableBody">
-                                </tbody>
-                            </table>
-                        </div>
-                    </div>
-                </div>
-
-                <!-- Plugin Preview -->
-                <div class="plugin-preview" id="pluginPreview" style="display: none;">
-                    <h3>WordPress Plugin Preview</h3>
-                    <div class="preview-tabs">
-                        <button class="preview-tab active" data-tab="settings">Settings Page</button>
-                        <button class="preview-tab" data-tab="metabox">Post/Page Meta Box</button>
-                    </div>
-                    
-                    <div class="preview-content">
-                        <!-- Settings Page Preview -->
-                        <div class="preview-panel active" id="settingsPreview">
-                            <div class="wp-admin-preview">
-                                <div class="wp-admin-header">
-                                    <h1>SiteOverlay Pro Settings</h1>
-                                </div>
-                                <div class="wp-admin-content">
-                                    <div class="settings-section">
-                                        <h2>License Information</h2>
-                                        <p><strong>License Key:</strong> <span id="previewLicenseKey">SITE-XXXX-XXXX-XXXX</span></p>
-                                        <p><strong>Status:</strong> <span id="previewLicenseStatus">Active</span></p>
-                                        <p><strong>Type:</strong> <span id="previewLicenseType">Professional (5 Sites)</span></p>
-                                    </div>
-                                    <div class="settings-section">
-                                        <h2>Dynamic Content</h2>
-                                        <div id="previewDynamicContent">
-                                            <!-- Dynamic content will be populated here -->
-                                        </div>
-                                    </div>
-                                </div>
-                            </div>
-                        </div>
-                        
-                        <!-- Meta Box Preview -->
-                        <div class="preview-panel" id="metaboxPreview">
-                            <div class="wp-admin-preview">
-                                <div class="wp-admin-header">
-                                    <h1>Edit Post - WordPress Admin</h1>
-                                </div>
-                                <div class="wp-admin-content">
-                                    <div class="metabox-preview">
-                                        <div class="metabox-header">
-                                            <h3>SiteOverlay Pro</h3>
-                                        </div>
-                                        <div class="metabox-content">
-                                            <div id="previewMetaboxContent">
-                                                <!-- Meta box content will be populated here -->
-                                            </div>
-                                        </div>
-                                    </div>
-                                </div>
-                            </div>
-                        </div>
-                    </div>
-                </div>
-=======
                 <!-- Plugin Visual Preview -->
                 <div class="plugin-preview" id="pluginPreview" style="display: none;">
                     <h3><i class="fas fa-desktop"></i> Live Plugin Preview</h3>
@@ -465,7 +318,6 @@
                         </button>
                     </div>
                 </div>
->>>>>>> 4054ef48
             </section>
 
             <!-- Recent Activity -->
