/* Reset and Base Styles */
* {
    margin: 0;
    padding: 0;
    box-sizing: border-box;
}

body {
    font-family: 'Segoe UI', Tahoma, Geneva, Verdana, sans-serif;
    background: linear-gradient(135deg, #667eea 0%, #764ba2 100%);
    min-height: 100vh;
    color: #333;
}

/* Admin Container */
.admin-container {
    max-width: 1400px;
    margin: 0 auto;
    background: #fff;
    min-height: 100vh;
    box-shadow: 0 0 20px rgba(0,0,0,0.1);
}

/* Header */
.admin-header {
    background: linear-gradient(135deg, #2c3e50 0%, #34495e 100%);
    color: white;
    padding: 1rem 2rem;
    box-shadow: 0 2px 10px rgba(0,0,0,0.1);
}

.header-content {
    display: flex;
    justify-content: space-between;
    align-items: center;
}

.admin-header h1 {
    font-size: 1.8rem;
    font-weight: 600;
}

.admin-header h1 i {
    margin-right: 0.5rem;
    color: #3498db;
}

.header-actions {
    display: flex;
    align-items: center;
    gap: 1rem;
}

.system-status {
    display: flex;
    align-items: center;
    gap: 0.5rem;
    font-size: 0.9rem;
}

.status-indicator {
    font-size: 0.8rem;
    color: #f39c12;
}

.status-indicator.online {
    color: #27ae60;
}

.status-indicator.offline {
    color: #e74c3c;
}

/* Main Content */
.admin-main {
    padding: 2rem;
}

/* Dashboard Stats */
.dashboard-stats {
    margin-bottom: 3rem;
}

.stats-grid {
    display: grid;
    grid-template-columns: repeat(auto-fit, minmax(250px, 1fr));
    gap: 1.5rem;
}

.stat-card {
    background: white;
    border-radius: 12px;
    padding: 1.5rem;
    box-shadow: 0 4px 6px rgba(0,0,0,0.07);
    border: 1px solid #e1e8ed;
    display: flex;
    align-items: center;
    gap: 1rem;
    transition: transform 0.2s, box-shadow 0.2s;
}

.stat-card:hover {
    transform: translateY(-2px);
    box-shadow: 0 8px 15px rgba(0,0,0,0.1);
}

.stat-icon {
    width: 60px;
    height: 60px;
    border-radius: 12px;
    display: flex;
    align-items: center;
    justify-content: center;
    font-size: 1.5rem;
    color: white;
    background: linear-gradient(135deg, #667eea 0%, #764ba2 100%);
}

.stat-content h3 {
    font-size: 2rem;
    font-weight: 700;
    color: #2c3e50;
    margin-bottom: 0.25rem;
}

.stat-content p {
    color: #7f8c8d;
    font-size: 0.9rem;
    font-weight: 500;
}

/* Section Headers */
.section-header {
    margin-bottom: 1.5rem;
    padding-bottom: 0.5rem;
    border-bottom: 2px solid #ecf0f1;
}

.section-header h2 {
    color: #2c3e50;
    font-size: 1.5rem;
    font-weight: 600;
}

.section-header h2 i {
    margin-right: 0.5rem;
    color: #3498db;
}

/* License Management */
.license-management {
    margin-bottom: 3rem;
}

.search-section {
    margin-bottom: 2rem;
}

.search-form {
    display: flex;
    gap: 1rem;
    align-items: center;
    flex-wrap: wrap;
}

.search-input {
    flex: 1;
    min-width: 300px;
    padding: 0.75rem 1rem;
    border: 2px solid #e1e8ed;
    border-radius: 8px;
    font-size: 1rem;
    transition: border-color 0.2s;
}

.search-input:focus {
    outline: none;
    border-color: #3498db;
}

.search-select {
    padding: 0.75rem 1rem;
    border: 2px solid #e1e8ed;
    border-radius: 8px;
    font-size: 1rem;
    background: white;
    min-width: 120px;
}

/* Buttons */
.btn {
    padding: 0.75rem 1.5rem;
    border: none;
    border-radius: 8px;
    font-size: 1rem;
    font-weight: 500;
    cursor: pointer;
    transition: all 0.2s;
    display: inline-flex;
    align-items: center;
    gap: 0.5rem;
    text-decoration: none;
}

.btn-primary {
    background: linear-gradient(135deg, #3498db 0%, #2980b9 100%);
    color: white;
}

.btn-primary:hover {
    background: linear-gradient(135deg, #2980b9 0%, #1f5f8b 100%);
    transform: translateY(-1px);
}

.btn-secondary {
    background: #95a5a6;
    color: white;
}

.btn-secondary:hover {
    background: #7f8c8d;
}

.btn-danger {
    background: #e74c3c;
    color: white;
}

.btn-danger:hover {
    background: #c0392b;
}

.btn-success {
    background: #27ae60;
    color: white;
}

.btn-success:hover {
    background: #229954;
}

.btn-warning {
    background: #f39c12;
    color: white;
}

.btn-warning:hover {
    background: #e67e22;
}

/* Search Results */
.search-results {
    background: white;
    border-radius: 12px;
    padding: 1.5rem;
    box-shadow: 0 4px 6px rgba(0,0,0,0.07);
    border: 1px solid #e1e8ed;
}

.search-results h3 {
    margin-bottom: 1rem;
    color: #2c3e50;
}

.results-table-container {
    overflow-x: auto;
}

.results-table {
    width: 100%;
    border-collapse: collapse;
    font-size: 0.9rem;
}

.results-table th,
.results-table td {
    padding: 0.75rem;
    text-align: left;
    border-bottom: 1px solid #e1e8ed;
}

.results-table th {
    background: #f8f9fa;
    font-weight: 600;
    color: #2c3e50;
}

.results-table tr:hover {
    background: #f8f9fa;
}

/* Status Badges */
.status-badge {
    padding: 0.25rem 0.75rem;
    border-radius: 20px;
    font-size: 0.8rem;
    font-weight: 500;
    text-transform: uppercase;
}

.status-active {
    background: #d4edda;
    color: #155724;
}

.status-inactive {
    background: #f8d7da;
    color: #721c24;
}

.status-trial {
    background: #fff3cd;
    color: #856404;
}

/* Customer Management */
.customer-management {
    margin-bottom: 3rem;
}

.customer-search {
    display: flex;
    gap: 1rem;
    margin-bottom: 2rem;
    align-items: center;
}

.customer-data {
    background: white;
    border-radius: 12px;
    padding: 1.5rem;
    box-shadow: 0 4px 6px rgba(0,0,0,0.07);
    border: 1px solid #e1e8ed;
}

.customer-summary {
    background: #f8f9fa;
    padding: 1rem;
    border-radius: 8px;
    margin-bottom: 1.5rem;
}

.customer-details {
    display: grid;
    grid-template-columns: 1fr 1fr;
    gap: 2rem;
}

.customer-licenses h4,
.customer-sites h4 {
    margin-bottom: 1rem;
    color: #2c3e50;
}

.licenses-list,
.sites-list {
    max-height: 300px;
    overflow-y: auto;
}

.license-item,
.site-item {
    padding: 0.75rem;
    border: 1px solid #e1e8ed;
    border-radius: 6px;
    margin-bottom: 0.5rem;
    background: white;
}

/* Recent Activity */
.recent-activity {
    margin-bottom: 2rem;
}

.activity-list {
    background: white;
    border-radius: 12px;
    padding: 1.5rem;
    box-shadow: 0 4px 6px rgba(0,0,0,0.07);
    border: 1px solid #e1e8ed;
}

.activity-item {
    padding: 1rem;
    border-bottom: 1px solid #e1e8ed;
    display: flex;
    justify-content: space-between;
    align-items: center;
}

.activity-item:last-child {
    border-bottom: none;
}

.activity-info h4 {
    color: #2c3e50;
    margin-bottom: 0.25rem;
}

.activity-info p {
    color: #7f8c8d;
    font-size: 0.9rem;
}

.activity-time {
    color: #95a5a6;
    font-size: 0.8rem;
}

/* Modal */
.modal {
    position: fixed;
    top: 0;
    left: 0;
    width: 100%;
    height: 100%;
    background: rgba(0,0,0,0.5);
    display: flex;
    align-items: center;
    justify-content: center;
    z-index: 1000;
}

.modal-content {
    background: white;
    border-radius: 12px;
    max-width: 500px;
    width: 90%;
    max-height: 80vh;
    overflow-y: auto;
    box-shadow: 0 10px 30px rgba(0,0,0,0.3);
}

.modal-header {
    padding: 1.5rem;
    border-bottom: 1px solid #e1e8ed;
    display: flex;
    justify-content: space-between;
    align-items: center;
}

.modal-header h3 {
    color: #2c3e50;
    margin: 0;
}

.close {
    font-size: 1.5rem;
    cursor: pointer;
    color: #7f8c8d;
}

.close:hover {
    color: #2c3e50;
}

.modal-body {
    padding: 1.5rem;
}

.modal-footer {
    padding: 1.5rem;
    border-top: 1px solid #e1e8ed;
    display: flex;
    justify-content: flex-end;
    gap: 1rem;
}

/* Loading Overlay */
.loading-overlay {
    position: fixed;
    top: 0;
    left: 0;
    width: 100%;
    height: 100%;
    background: rgba(0,0,0,0.5);
    display: flex;
    align-items: center;
    justify-content: center;
    z-index: 2000;
}

.loading-spinner {
    background: white;
    padding: 2rem;
    border-radius: 12px;
    text-align: center;
    box-shadow: 0 10px 30px rgba(0,0,0,0.3);
}

.loading-spinner i {
    font-size: 2rem;
    color: #3498db;
    margin-bottom: 1rem;
}

.loading-spinner p {
    color: #7f8c8d;
    margin: 0;
}

/* Form Elements */
.form-group {
    margin-bottom: 1rem;
}

.form-group label {
    display: block;
    margin-bottom: 0.5rem;
    color: #2c3e50;
    font-weight: 500;
}

.form-group input,
.form-group select {
    width: 100%;
    padding: 0.75rem;
    border: 2px solid #e1e8ed;
    border-radius: 6px;
    font-size: 1rem;
}

.form-group input:focus,
.form-group select:focus {
    outline: none;
    border-color: #3498db;
}

/* Responsive Design */
@media (max-width: 768px) {
    .admin-main {
        padding: 1rem;
    }
    
    .header-content {
        flex-direction: column;
        gap: 1rem;
        text-align: center;
    }
    
    .search-form {
        flex-direction: column;
        align-items: stretch;
    }
    
    .search-input {
        min-width: auto;
    }
    
    .customer-details {
        grid-template-columns: 1fr;
    }
    
    .stats-grid {
        grid-template-columns: 1fr;
    }
    
    .results-table {
        font-size: 0.8rem;
    }
    
    .results-table th,
    .results-table td {
        padding: 0.5rem;
    }
}

/* Table Styles */
.table-container {
    overflow-x: auto;
    max-height: 600px;
    overflow-y: auto;
    border: 1px solid #ddd;
    border-radius: 8px;
}

.sortable-table {
    width: 100%;
    border-collapse: collapse;
    margin: 0;
    background: white;
}

.sortable-table th {
    background: #2c3e50;
    color: white;
    padding: 12px 8px;
    text-align: left;
    position: sticky;
    top: 0;
    cursor: pointer;
    user-select: none;
    border-right: 1px solid #34495e;
    font-weight: 600;
    font-size: 12px;
}

.sortable-table th:hover {
    background: #34495e;
}

.sortable-table th.sort-asc::after {
    content: " ▲";
    color: #3498db;
}

.sortable-table th.sort-desc::after {
    content: " ▼";
    color: #3498db;
}

.sortable-table td {
    padding: 8px;
    border-bottom: 1px solid #eee;
    border-right: 1px solid #f0f0f0;
    font-size: 12px;
    max-width: 150px;
    overflow: hidden;
    text-overflow: ellipsis;
    white-space: nowrap;
}

.sortable-table tr:nth-child(even) {
    background: #f8f9fa;
}

.sortable-table tr:hover {
    background: #e3f2fd;
}

.license-code {
    font-family: 'Courier New', monospace;
    background: #f4f4f4;
    padding: 2px 4px;
    border-radius: 3px;
    font-size: 11px;
}

.status-badge {
    padding: 2px 6px;
    border-radius: 12px;
    font-size: 10px;
    font-weight: bold;
    text-transform: uppercase;
}

.status-active { background: #d4edda; color: #155724; }
.status-inactive { background: #f8d7da; color: #721c24; }
.status-expired { background: #fff3cd; color: #856404; }

.mini-btn {
    padding: 2px 6px;
    margin: 1px;
    border: none;
    border-radius: 3px;
    cursor: pointer;
    font-size: 10px;
    font-weight: bold;
}

.btn-xs-danger { background: #dc3545; color: white; }
.btn-xs-success { background: #28a745; color: white; }
.btn-xs-warning { background: #ffc107; color: #212529; }
.btn-xs-info { background: #17a2b8; color: white; }

.mini-btn:hover { opacity: 0.8; }

.section-hidden { display: none; }

/* Utility Classes */
.text-center { text-align: center; }
.text-right { text-align: right; }
.mb-1 { margin-bottom: 0.5rem; }
.mb-2 { margin-bottom: 1rem; }
.mb-3 { margin-bottom: 1.5rem; }
.mt-1 { margin-top: 0.5rem; }
.mt-2 { margin-top: 1rem; }
.mt-3 { margin-top: 1.5rem; }

/* Dynamic Content Management */
.dynamic-content-management {
<<<<<<< HEAD
    margin-bottom: 3rem;
}

.content-management-grid {
    display: grid;
    grid-template-columns: 1fr 1fr;
    gap: 2rem;
    margin-bottom: 2rem;
}

.content-editor {
    background: white;
    border-radius: 12px;
    padding: 1.5rem;
    box-shadow: 0 4px 6px rgba(0,0,0,0.07);
    border: 1px solid #e1e8ed;
}

.content-editor h3 {
    margin-bottom: 1rem;
    color: #2c3e50;
    font-size: 1.2rem;
}

.content-form {
    display: flex;
    flex-direction: column;
    gap: 1rem;
}

.form-row {
    display: grid;
    grid-template-columns: 1fr 1fr;
    gap: 1rem;
}

.form-textarea {
    width: 100%;
    min-height: 100px;
    padding: 0.75rem;
    border: 1px solid #ddd;
    border-radius: 6px;
    font-family: inherit;
    font-size: 0.9rem;
    resize: vertical;
}

.form-textarea:focus {
=======
    background: white;
    border-radius: 8px;
    box-shadow: 0 2px 10px rgba(0,0,0,0.1);
    margin-bottom: 2rem;
    overflow: hidden;
}

.section-header {
    display: flex;
    justify-content: space-between;
    align-items: center;
    padding: 1.5rem;
    border-bottom: 1px solid #e9ecef;
}

.preview-toggle .btn {
    margin: 0;
}

.content-grid {
    display: grid;
    grid-template-columns: repeat(auto-fit, minmax(300px, 1fr));
    gap: 1.5rem;
    padding: 1.5rem;
}

.content-card {
    background: #f8f9fa;
    border: 1px solid #e9ecef;
    border-radius: 8px;
    padding: 1.5rem;
    transition: transform 0.2s, box-shadow 0.2s;
}

.content-card:hover {
    transform: translateY(-2px);
    box-shadow: 0 4px 15px rgba(0,0,0,0.1);
}

.content-card h3 {
    color: #2c3e50;
    margin-bottom: 1rem;
    font-size: 1.1rem;
    font-weight: 600;
}

.content-card h3 i {
    margin-right: 0.5rem;
    color: #3498db;
}

.content-display {
    display: flex;
    flex-direction: column;
    gap: 0.5rem;
}

.content-display label {
    font-weight: 600;
    color: #495057;
    font-size: 0.9rem;
}

.content-input, .content-textarea {
    width: 100%;
    padding: 0.75rem;
    border: 1px solid #ced4da;
    border-radius: 4px;
    font-size: 0.9rem;
    transition: border-color 0.2s;
}

.content-input:focus, .content-textarea:focus {
>>>>>>> 4054ef48
    outline: none;
    border-color: #3498db;
    box-shadow: 0 0 0 2px rgba(52, 152, 219, 0.2);
}

<<<<<<< HEAD
.form-select {
    width: 100%;
    padding: 0.75rem;
    border: 1px solid #ddd;
    border-radius: 6px;
    font-size: 0.9rem;
    background: white;
}

.form-select:focus {
    outline: none;
    border-color: #3498db;
    box-shadow: 0 0 0 2px rgba(52, 152, 219, 0.2);
}

.checkbox-label {
    display: flex;
    align-items: center;
    gap: 0.5rem;
    cursor: pointer;
    font-size: 0.9rem;
}

.checkbox-label input[type="checkbox"] {
    width: auto;
    margin: 0;
}

.form-actions {
    display: flex;
    gap: 1rem;
    margin-top: 1rem;
}

.content-list {
    background: white;
    border-radius: 12px;
    padding: 1.5rem;
    box-shadow: 0 4px 6px rgba(0,0,0,0.07);
    border: 1px solid #e1e8ed;
}

.content-list h3 {
    margin-bottom: 1rem;
    color: #2c3e50;
    font-size: 1.2rem;
}

.content-table-container {
    overflow-x: auto;
}

.content-table {
    width: 100%;
    border-collapse: collapse;
    font-size: 0.9rem;
}

.content-table th,
.content-table td {
    padding: 0.75rem;
    text-align: left;
    border-bottom: 1px solid #e1e8ed;
}

.content-table th {
    background: #f8f9fa;
    font-weight: 600;
    color: #495057;
}

.content-table tr:hover {
    background: #f8f9fa;
}

.content-value {
    max-width: 200px;
    overflow: hidden;
    text-overflow: ellipsis;
    white-space: nowrap;
}

    .content-actions {
        display: flex;
        gap: 0.5rem;
    }

    .badge {
        padding: 0.25rem 0.5rem;
        border-radius: 4px;
        font-size: 0.75rem;
        font-weight: 600;
        text-transform: uppercase;
    }

    .badge-text {
        background: #e3f2fd;
        color: #1976d2;
    }

    .badge-url {
        background: #f3e5f5;
        color: #7b1fa2;
    }

    .badge-html {
        background: #fff3e0;
        color: #f57c00;
    }

    .preview-content-item {
        margin-bottom: 1rem;
        padding: 0.75rem;
        background: #f8f9fa;
        border-radius: 4px;
        border-left: 3px solid #3498db;
    }

    .preview-content-item p {
        margin-bottom: 0.5rem;
    }

    .preview-content-item p:last-child {
        margin-bottom: 0;
    }

/* Plugin Preview */
.plugin-preview {
    background: white;
    border-radius: 12px;
    padding: 1.5rem;
    box-shadow: 0 4px 6px rgba(0,0,0,0.07);
    border: 1px solid #e1e8ed;
    margin-top: 2rem;
}

.plugin-preview h3 {
    margin-bottom: 1rem;
    color: #2c3e50;
    font-size: 1.2rem;
}

.preview-tabs {
    display: flex;
    gap: 0.5rem;
    margin-bottom: 1.5rem;
    border-bottom: 1px solid #e1e8ed;
}

.preview-tab {
    padding: 0.75rem 1.5rem;
    background: none;
    border: none;
    border-bottom: 3px solid transparent;
    cursor: pointer;
    font-size: 0.9rem;
    color: #6c757d;
    transition: all 0.2s;
}

.preview-tab:hover {
    color: #495057;
}

.preview-tab.active {
    color: #3498db;
    border-bottom-color: #3498db;
}

.preview-content {
    position: relative;
}

.preview-panel {
    display: none;
}

.preview-panel.active {
    display: block;
}

.wp-admin-preview {
    background: #f1f1f1;
    border-radius: 8px;
    overflow: hidden;
    border: 1px solid #ddd;
}

.wp-admin-header {
    background: #23282d;
    color: white;
    padding: 1rem 1.5rem;
    border-bottom: 1px solid #ddd;
}

.wp-admin-header h1 {
    font-size: 1.2rem;
    margin: 0;
    font-weight: 400;
}

.wp-admin-content {
    padding: 1.5rem;
    background: white;
}

.settings-section {
    margin-bottom: 2rem;
}

.settings-section h2 {
    font-size: 1.1rem;
    color: #23282d;
    margin-bottom: 1rem;
    padding-bottom: 0.5rem;
    border-bottom: 1px solid #e1e8ed;
}

.settings-section p {
    margin-bottom: 0.5rem;
    color: #555;
}

.metabox-preview {
    background: white;
    border: 1px solid #ddd;
    border-radius: 4px;
    margin-bottom: 1rem;
}

.metabox-header {
    background: #f9f9f9;
    padding: 0.75rem 1rem;
    border-bottom: 1px solid #ddd;
}

.metabox-header h3 {
    margin: 0;
    font-size: 1rem;
    color: #23282d;
}

.metabox-content {
    padding: 1rem;
}

/* Responsive Design for Dynamic Content */
@media (max-width: 1024px) {
    .content-management-grid {
        grid-template-columns: 1fr;
        gap: 1.5rem;
    }
    
    .form-row {
        grid-template-columns: 1fr;
    }
    
    .form-actions {
        flex-direction: column;
    }
    
    .content-actions {
        flex-direction: column;
        gap: 0.25rem;
=======
.content-textarea {
    min-height: 80px;
    resize: vertical;
}

.btn-small {
    padding: 0.5rem 1rem;
    font-size: 0.85rem;
    margin-top: 0.5rem;
    align-self: flex-start;
}

.add-content-section {
    background: #f8f9fa;
    border-top: 1px solid #e9ecef;
    padding: 2rem;
}

.add-content-section h3 {
    color: #2c3e50;
    margin-bottom: 1.5rem;
    font-size: 1.2rem;
    font-weight: 600;
}

.add-content-form {
    display: grid;
    grid-template-columns: 1fr 2fr 120px 150px auto;
    gap: 1rem;
    align-items: end;
}

.form-input, .form-textarea, .form-select {
    padding: 0.75rem;
    border: 1px solid #ced4da;
    border-radius: 4px;
    font-size: 0.9rem;
}

.form-textarea {
    min-height: 80px;
    resize: vertical;
}

.form-select {
    background: white;
    cursor: pointer;
}

/* Success/Error Messages */
.content-message {
    padding: 0.75rem;
    border-radius: 4px;
    margin: 0.5rem 0;
    font-size: 0.9rem;
}

.content-message.success {
    background: #d4edda;
    color: #155724;
    border: 1px solid #c3e6cb;
}

.content-message.error {
    background: #f8d7da;
    color: #721c24;
    border: 1px solid #f5c6cb;
}

/* Plugin Preview Mockup */
.plugin-preview {
    background: #f8f9fa;
    border-top: 1px solid #e9ecef;
    padding: 2rem;
    margin-bottom: 1rem;
}

.plugin-preview h3 {
    color: #2c3e50;
    margin-bottom: 1.5rem;
    font-size: 1.3rem;
    font-weight: 600;
}

.preview-container {
    display: grid;
    grid-template-columns: 1fr 1fr;
    gap: 2rem;
}

.preview-section h4 {
    color: #495057;
    margin-bottom: 1rem;
    font-size: 1.1rem;
    font-weight: 600;
}

/* Settings Page Mockup */
.settings-mockup {
    background: white;
    border: 2px dashed #6c757d;
    border-radius: 8px;
    padding: 1rem;
}

.settings-card {
    background: #fff3cd;
    border: 1px solid #ffeaa7;
    padding: 20px;
    border-radius: 5px;
    text-align: center;
}

.settings-card h3 {
    margin: 0 0 10px 0;
    color: #856404;
    font-size: 1.1rem;
}

.settings-card p {
    margin: 0;
    color: #856404;
    font-size: 0.9rem;
}

.mockup-button {
    background: #007cba;
    color: white;
    border: none;
    padding: 8px 16px;
    border-radius: 3px;
    margin-top: 10px;
    cursor: pointer;
    font-size: 0.9rem;
}

/* Meta Box Mockup */
.metabox-mockup {
    background: white;
    border: 2px dashed #6c757d;
    border-radius: 8px;
    overflow: hidden;
    max-width: 350px;
    font-family: -apple-system, BlinkMacSystemFont, "Segoe UI", Roboto, sans-serif;
}

.mockup-logo {
    text-align: center;
    padding: 10px 0;
    background: white;
}

.mockup-status-active {
    background: #d4edda;
    border: 1px solid #c3e6cb;
    padding: 8px;
    text-align: center;
    font-size: 12px;
    border-bottom: none;
}

.mockup-affiliate {
    background: #d1ecf1;
    padding: 15px;
    text-align: center;
    border-bottom: none;
}

.mockup-affiliate-title {
    color: #0c5460;
    font-weight: bold;
    margin-bottom: 5px;
    font-size: 13px;
}

.mockup-affiliate-subtitle {
    color: #0c5460;
    font-size: 11px;
    margin-bottom: 10px;
}

.mockup-affiliate-button {
    background: #17a2b8;
    color: white;
    padding: 6px 12px;
    text-decoration: none;
    border-radius: 3px;
    font-size: 11px;
    border: none;
    cursor: pointer;
}

.mockup-affiliate-disclaimer {
    color: #0c5460;
    font-size: 10px;
    margin-top: 5px;
}

.mockup-overlay-section {
    background: #d4edda;
    border: 1px solid #c3e6cb;
    padding: 12px;
    border-bottom: none;
}

.mockup-overlay-title {
    color: #155724;
    font-weight: bold;
    margin-bottom: 8px;
    font-size: 12px;
}

.mockup-overlay-label {
    color: #155724;
    font-size: 12px;
    margin-bottom: 8px;
}

.mockup-input {
    width: 100%;
    padding: 4px;
    border: 1px solid #c3e6cb;
    background: white;
    font-size: 11px;
    margin-bottom: 8px;
    border-radius: 2px;
}

.mockup-buttons {
    display: flex;
    gap: 4px;
}

.mockup-btn-edit, .mockup-btn-preview, .mockup-btn-remove {
    padding: 4px 8px;
    border: none;
    border-radius: 2px;
    font-size: 10px;
    cursor: pointer;
}

.mockup-btn-edit {
    background: #007cba;
    color: white;
}

.mockup-btn-preview {
    background: #28a745;
    color: white;
}

.mockup-btn-remove {
    background: #dc3545;
    color: white;
}

.mockup-newsletter {
    background: #fff3cd;
    border: 1px solid #ffeaa7;
    padding: 12px;
    border-bottom: none;
}

.mockup-newsletter-title {
    color: #856404;
    font-weight: bold;
    margin-bottom: 8px;
    font-size: 12px;
}

.mockup-email-input {
    width: 100%;
    padding: 4px;
    border: 1px solid #ffeaa7;
    background: white;
    font-size: 11px;
    margin-bottom: 8px;
    border-radius: 2px;
}

.mockup-newsletter-btn {
    background: #ffc107;
    border: 1px solid #ffc107;
    color: #212529;
    font-size: 11px;
    padding: 4px 8px;
    width: 100%;
    border-radius: 2px;
    cursor: pointer;
}

.mockup-stats {
    background: #f8f9fa;
    padding: 8px 12px;
    font-size: 10px;
    color: #6c757d;
    text-align: center;
    border-top: 1px solid #e9ecef;
}

/* Responsive */
@media (max-width: 768px) {
    .content-grid {
        grid-template-columns: 1fr;
    }
    
    .add-content-form {
        grid-template-columns: 1fr;
        gap: 0.5rem;
    }
    
    .preview-container {
        grid-template-columns: 1fr;
        gap: 1rem;
    }
    
    .metabox-mockup {
        max-width: 100%;
>>>>>>> 4054ef48
    }
} <|MERGE_RESOLUTION|>--- conflicted
+++ resolved
@@ -679,56 +679,6 @@
 
 /* Dynamic Content Management */
 .dynamic-content-management {
-<<<<<<< HEAD
-    margin-bottom: 3rem;
-}
-
-.content-management-grid {
-    display: grid;
-    grid-template-columns: 1fr 1fr;
-    gap: 2rem;
-    margin-bottom: 2rem;
-}
-
-.content-editor {
-    background: white;
-    border-radius: 12px;
-    padding: 1.5rem;
-    box-shadow: 0 4px 6px rgba(0,0,0,0.07);
-    border: 1px solid #e1e8ed;
-}
-
-.content-editor h3 {
-    margin-bottom: 1rem;
-    color: #2c3e50;
-    font-size: 1.2rem;
-}
-
-.content-form {
-    display: flex;
-    flex-direction: column;
-    gap: 1rem;
-}
-
-.form-row {
-    display: grid;
-    grid-template-columns: 1fr 1fr;
-    gap: 1rem;
-}
-
-.form-textarea {
-    width: 100%;
-    min-height: 100px;
-    padding: 0.75rem;
-    border: 1px solid #ddd;
-    border-radius: 6px;
-    font-family: inherit;
-    font-size: 0.9rem;
-    resize: vertical;
-}
-
-.form-textarea:focus {
-=======
     background: white;
     border-radius: 8px;
     box-shadow: 0 2px 10px rgba(0,0,0,0.1);
@@ -802,278 +752,11 @@
 }
 
 .content-input:focus, .content-textarea:focus {
->>>>>>> 4054ef48
     outline: none;
     border-color: #3498db;
     box-shadow: 0 0 0 2px rgba(52, 152, 219, 0.2);
 }
 
-<<<<<<< HEAD
-.form-select {
-    width: 100%;
-    padding: 0.75rem;
-    border: 1px solid #ddd;
-    border-radius: 6px;
-    font-size: 0.9rem;
-    background: white;
-}
-
-.form-select:focus {
-    outline: none;
-    border-color: #3498db;
-    box-shadow: 0 0 0 2px rgba(52, 152, 219, 0.2);
-}
-
-.checkbox-label {
-    display: flex;
-    align-items: center;
-    gap: 0.5rem;
-    cursor: pointer;
-    font-size: 0.9rem;
-}
-
-.checkbox-label input[type="checkbox"] {
-    width: auto;
-    margin: 0;
-}
-
-.form-actions {
-    display: flex;
-    gap: 1rem;
-    margin-top: 1rem;
-}
-
-.content-list {
-    background: white;
-    border-radius: 12px;
-    padding: 1.5rem;
-    box-shadow: 0 4px 6px rgba(0,0,0,0.07);
-    border: 1px solid #e1e8ed;
-}
-
-.content-list h3 {
-    margin-bottom: 1rem;
-    color: #2c3e50;
-    font-size: 1.2rem;
-}
-
-.content-table-container {
-    overflow-x: auto;
-}
-
-.content-table {
-    width: 100%;
-    border-collapse: collapse;
-    font-size: 0.9rem;
-}
-
-.content-table th,
-.content-table td {
-    padding: 0.75rem;
-    text-align: left;
-    border-bottom: 1px solid #e1e8ed;
-}
-
-.content-table th {
-    background: #f8f9fa;
-    font-weight: 600;
-    color: #495057;
-}
-
-.content-table tr:hover {
-    background: #f8f9fa;
-}
-
-.content-value {
-    max-width: 200px;
-    overflow: hidden;
-    text-overflow: ellipsis;
-    white-space: nowrap;
-}
-
-    .content-actions {
-        display: flex;
-        gap: 0.5rem;
-    }
-
-    .badge {
-        padding: 0.25rem 0.5rem;
-        border-radius: 4px;
-        font-size: 0.75rem;
-        font-weight: 600;
-        text-transform: uppercase;
-    }
-
-    .badge-text {
-        background: #e3f2fd;
-        color: #1976d2;
-    }
-
-    .badge-url {
-        background: #f3e5f5;
-        color: #7b1fa2;
-    }
-
-    .badge-html {
-        background: #fff3e0;
-        color: #f57c00;
-    }
-
-    .preview-content-item {
-        margin-bottom: 1rem;
-        padding: 0.75rem;
-        background: #f8f9fa;
-        border-radius: 4px;
-        border-left: 3px solid #3498db;
-    }
-
-    .preview-content-item p {
-        margin-bottom: 0.5rem;
-    }
-
-    .preview-content-item p:last-child {
-        margin-bottom: 0;
-    }
-
-/* Plugin Preview */
-.plugin-preview {
-    background: white;
-    border-radius: 12px;
-    padding: 1.5rem;
-    box-shadow: 0 4px 6px rgba(0,0,0,0.07);
-    border: 1px solid #e1e8ed;
-    margin-top: 2rem;
-}
-
-.plugin-preview h3 {
-    margin-bottom: 1rem;
-    color: #2c3e50;
-    font-size: 1.2rem;
-}
-
-.preview-tabs {
-    display: flex;
-    gap: 0.5rem;
-    margin-bottom: 1.5rem;
-    border-bottom: 1px solid #e1e8ed;
-}
-
-.preview-tab {
-    padding: 0.75rem 1.5rem;
-    background: none;
-    border: none;
-    border-bottom: 3px solid transparent;
-    cursor: pointer;
-    font-size: 0.9rem;
-    color: #6c757d;
-    transition: all 0.2s;
-}
-
-.preview-tab:hover {
-    color: #495057;
-}
-
-.preview-tab.active {
-    color: #3498db;
-    border-bottom-color: #3498db;
-}
-
-.preview-content {
-    position: relative;
-}
-
-.preview-panel {
-    display: none;
-}
-
-.preview-panel.active {
-    display: block;
-}
-
-.wp-admin-preview {
-    background: #f1f1f1;
-    border-radius: 8px;
-    overflow: hidden;
-    border: 1px solid #ddd;
-}
-
-.wp-admin-header {
-    background: #23282d;
-    color: white;
-    padding: 1rem 1.5rem;
-    border-bottom: 1px solid #ddd;
-}
-
-.wp-admin-header h1 {
-    font-size: 1.2rem;
-    margin: 0;
-    font-weight: 400;
-}
-
-.wp-admin-content {
-    padding: 1.5rem;
-    background: white;
-}
-
-.settings-section {
-    margin-bottom: 2rem;
-}
-
-.settings-section h2 {
-    font-size: 1.1rem;
-    color: #23282d;
-    margin-bottom: 1rem;
-    padding-bottom: 0.5rem;
-    border-bottom: 1px solid #e1e8ed;
-}
-
-.settings-section p {
-    margin-bottom: 0.5rem;
-    color: #555;
-}
-
-.metabox-preview {
-    background: white;
-    border: 1px solid #ddd;
-    border-radius: 4px;
-    margin-bottom: 1rem;
-}
-
-.metabox-header {
-    background: #f9f9f9;
-    padding: 0.75rem 1rem;
-    border-bottom: 1px solid #ddd;
-}
-
-.metabox-header h3 {
-    margin: 0;
-    font-size: 1rem;
-    color: #23282d;
-}
-
-.metabox-content {
-    padding: 1rem;
-}
-
-/* Responsive Design for Dynamic Content */
-@media (max-width: 1024px) {
-    .content-management-grid {
-        grid-template-columns: 1fr;
-        gap: 1.5rem;
-    }
-    
-    .form-row {
-        grid-template-columns: 1fr;
-    }
-    
-    .form-actions {
-        flex-direction: column;
-    }
-    
-    .content-actions {
-        flex-direction: column;
-        gap: 0.25rem;
-=======
 .content-textarea {
     min-height: 80px;
     resize: vertical;
@@ -1392,6 +1075,5 @@
     
     .metabox-mockup {
         max-width: 100%;
->>>>>>> 4054ef48
     }
 } 