--- conflicted
+++ resolved
@@ -54,194 +54,6 @@
     },
     timestamp: new Date().toISOString()
   });
-});
-
-/**
- * DYNAMIC CONTENT API ENDPOINTS
- * 
- * These endpoints handle dynamic content for the WordPress plugin
- * allowing real-time updates of text, URLs, and promotional content
- */
-
-// GET /api/dynamic-content - Returns content based on license type and plugin version
-router.get('/api/dynamic-content', async (req, res) => {
-  try {
-    const { license_type = 'all', plugin_version = '1.0.0', content_key } = req.query;
-    
-    let query = `
-      SELECT content_key, content_value, content_type, license_type, 
-             plugin_version_min, plugin_version_max, is_active
-      FROM dynamic_content 
-      WHERE is_active = true
-    `;
-    
-    const params = [];
-    let paramIndex = 1;
-    
-    // Filter by license type if specified
-    if (license_type && license_type !== 'all') {
-      query += ` AND (license_type = $${paramIndex} OR license_type = 'all')`;
-      params.push(license_type);
-      paramIndex++;
-    }
-    
-    // Filter by specific content key if requested
-    if (content_key) {
-      query += ` AND content_key = $${paramIndex}`;
-      params.push(content_key);
-      paramIndex++;
-    }
-    
-    // Filter by plugin version compatibility
-    query += ` AND (
-      plugin_version_min IS NULL OR plugin_version_min <= $${paramIndex}
-    ) AND (
-      plugin_version_max IS NULL OR plugin_version_max >= $${paramIndex}
-    )`;
-    params.push(plugin_version);
-    
-    query += ` ORDER BY content_key`;
-    
-    const result = await db.query(query, params);
-    
-    // Convert to key-value object for easier plugin consumption
-    const content = {};
-    result.rows.forEach(row => {
-      content[row.content_key] = {
-        value: row.content_value,
-        type: row.content_type,
-        license_type: row.license_type
-      };
-    });
-    
-    res.json({
-      success: true,
-      content: content,
-      timestamp: new Date().toISOString()
-    });
-    
-  } catch (error) {
-    console.error('Dynamic content fetch error:', error);
-    res.status(500).json({
-      success: false,
-      error: 'Failed to fetch dynamic content'
-    });
-  }
-});
-
-// POST /admin/dynamic-content - Updates content (requires admin key)
-router.post('/admin/dynamic-content', async (req, res) => {
-  try {
-    const { admin_key, content_key, content_value, content_type, license_type, plugin_version_min, plugin_version_max, is_active } = req.body;
-    
-    // Admin authentication
-    if (admin_key !== process.env.ADMIN_API_KEY) {
-      return res.status(401).json({
-        success: false,
-        error: 'Unauthorized - Invalid admin key'
-      });
-    }
-    
-    if (!content_key) {
-      return res.json({
-        success: false,
-        error: 'Content key is required'
-      });
-    }
-    
-    // Check if content exists
-    const existing = await db.query(
-      'SELECT id FROM dynamic_content WHERE content_key = $1',
-      [content_key]
-    );
-    
-    if (existing.rows.length > 0) {
-      // Update existing content
-      await db.query(`
-        UPDATE dynamic_content 
-        SET content_value = $1, content_type = $2, license_type = $3, 
-            plugin_version_min = $4, plugin_version_max = $5, is_active = $6,
-            updated_at = CURRENT_TIMESTAMP
-        WHERE content_key = $7
-      `, [
-        content_value || null,
-        content_type || 'text',
-        license_type || 'all',
-        plugin_version_min || null,
-        plugin_version_max || null,
-        is_active !== undefined ? is_active : true,
-        content_key
-      ]);
-      
-      console.log(`✅ Updated dynamic content: ${content_key}`);
-    } else {
-      // Insert new content
-      await db.query(`
-        INSERT INTO dynamic_content 
-        (content_key, content_value, content_type, license_type, plugin_version_min, plugin_version_max, is_active)
-        VALUES ($1, $2, $3, $4, $5, $6, $7)
-      `, [
-        content_key,
-        content_value || null,
-        content_type || 'text',
-        license_type || 'all',
-        plugin_version_min || null,
-        plugin_version_max || null,
-        is_active !== undefined ? is_active : true
-      ]);
-      
-      console.log(`✅ Created new dynamic content: ${content_key}`);
-    }
-    
-    res.json({
-      success: true,
-      message: `Content ${existing.rows.length > 0 ? 'updated' : 'created'} successfully`,
-      content_key: content_key
-    });
-    
-  } catch (error) {
-    console.error('Dynamic content update error:', error);
-    res.status(500).json({
-      success: false,
-      error: 'Failed to update dynamic content'
-    });
-  }
-});
-
-// GET /admin/dynamic-content - Lists all content for admin dashboard
-router.get('/admin/dynamic-content', async (req, res) => {
-  try {
-    const { admin_key } = req.query;
-    
-    // Admin authentication
-    if (admin_key !== process.env.ADMIN_API_KEY) {
-      return res.status(401).json({
-        success: false,
-        error: 'Unauthorized - Invalid admin key'
-      });
-    }
-    
-    const result = await db.query(`
-      SELECT id, content_key, content_value, content_type, license_type, 
-             plugin_version_min, plugin_version_max, is_active, 
-             created_at, updated_at
-      FROM dynamic_content 
-      ORDER BY content_key
-    `);
-    
-    res.json({
-      success: true,
-      content: result.rows,
-      total: result.rows.length
-    });
-    
-  } catch (error) {
-    console.error('Dynamic content list error:', error);
-    res.status(500).json({
-      success: false,
-      error: 'Failed to list dynamic content'
-    });
-  }
 });
 
 // Debug endpoint for license validation
@@ -1090,21 +902,12 @@
       CREATE TABLE IF NOT EXISTS dynamic_content (
         id SERIAL PRIMARY KEY,
         content_key VARCHAR(255) UNIQUE NOT NULL,
-<<<<<<< HEAD
-        content_value TEXT,
-        content_type VARCHAR(50) DEFAULT 'text',
-        license_type VARCHAR(50) DEFAULT 'all',
-        plugin_version_min VARCHAR(50),
-        plugin_version_max VARCHAR(50),
-        is_active BOOLEAN DEFAULT true,
-=======
         content_value TEXT NOT NULL,
         content_type VARCHAR(50) NOT NULL,
         license_type VARCHAR(50) NOT NULL,
         is_active BOOLEAN DEFAULT true,
         plugin_version_min VARCHAR(50),
         plugin_version_max VARCHAR(50),
->>>>>>> 4054ef48
         created_at TIMESTAMP DEFAULT NOW(),
         updated_at TIMESTAMP DEFAULT NOW()
       )
@@ -1116,10 +919,7 @@
     await db.query('CREATE INDEX IF NOT EXISTS idx_site_usage_license_key ON site_usage(license_key)');
     await db.query('CREATE INDEX IF NOT EXISTS idx_purchase_history_license_id ON purchase_history(license_id)');
     await db.query('CREATE INDEX IF NOT EXISTS idx_dynamic_content_content_key ON dynamic_content(content_key)');
-<<<<<<< HEAD
-=======
     await db.query('CREATE INDEX IF NOT EXISTS idx_dynamic_content_license_type ON dynamic_content(license_type)');
->>>>>>> 4054ef48
 
     console.log('✅ Database schema initialized successfully');
 
